--- conflicted
+++ resolved
@@ -426,12 +426,8 @@
 
   this._ready = true;
   this.dataChannelServer = new DataChannelServer({
-<<<<<<< HEAD
     server: this.transport._server.server,
-=======
     bridgeClient: this.bridgeClient,
-    server: this.transport._server,
->>>>>>> fc7877ec
     storageManager: this.storageManager,
     logger: this._logger,
     nodeID: this.contact.nodeID
