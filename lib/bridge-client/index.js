'use strict';

var assert = require('assert');
var fs = require('fs');
var querystring = require('querystring');
var request = require('request');
var utils = require('../utils');
var FileDemuxer = require('../file-handling/file-demuxer');
var FileMuxer = require('../file-handling/file-muxer');
var AuditStream = require('../audit-tools/audit-stream');
var Contact = require('../network/contact');
var crypto = require('crypto');
var path = require('path');
var mime = require('mime');
var uuid = require('node-uuid');
var merge = require('merge');
var Logger = require('kad-logger-json');
var EventEmitter = require('events').EventEmitter;
var UploadState = require('./upload-state');
var Blacklist = require('./blacklist');
var stream = require('readable-stream');
var Duplex = require('stream').Duplex;
var Readable = require('stream').Readable;
var async = require('async');
var ExchangeReport = require('./exchange-report');
var FsBlobStore = require('fs-blob-store');

/**
 * Represents a client interface to a given bridge server
 * @constructor
 * @license LGPL-3.0
 * @see https://github.com/storj/bridge
 * @see https://storj.io/api.html
 * @param {String} [uri=https://api.storj.io] - API base URI
 * @param {Object} options
 * @param {KeyPair} options.keyPair - KeyPair instance for request signing
 * @param {Object} options.logger - Logger instance
 * @param {Object} options.requestTimeout - Timeout when making requests to the
 * bridge
 * @param {Number} options.transferConcurrency - Upload concurrency limit
 * @param {Number} options.transferRetries - Limit number of shard transfer
 * retries before getting a new contract
 * @param {Object} options.basicAuth
 * @param {String} options.basicAuth.email - Email address for HTTP basic auth
 * @param {String} options.basicAuth.password - Password for HTTP basic auth
 * @param {String} [options.blacklistFolder] - The folder that blacklist
 * entries will be persisted to if using the default fs-store
 * @param {Object} [options.store] - The store that blacklist enteries will be
 * persisted to if using the default fs-store
 * persisted to. This object must be compatible with the API of
 * [abstract-blob-store](https://github.com/maxogden/abstract-blob-store)
 */
function BridgeClient(uri, options) {
  if (!(this instanceof BridgeClient)) {
    return new BridgeClient(uri, options);
  }

  this._options = this._checkOptions(uri, options);
  this._blacklist = new Blacklist(this._options);
  this._logger = this._options.logger;
  this._transferConcurrency = this._options.transferConcurrency;
  this._store = this._options.store;
}

BridgeClient.DEFAULTS = {
  baseURI: 'https://api.storj.io',
  logger: new Logger(0),
  transferConcurrency: 3,
  transferRetries: 0,
  requestTimeout: 30000,
  retryThrottle: 500
};

/**
 * Check the options supplied to the constructor
 * @private
 */
BridgeClient.prototype._checkOptions = function(uri, options) {
  options = options || {
    baseURI: uri || process.env.STORJ_BRIDGE || BridgeClient.DEFAULTS.baseURI
  };
  options.baseURI = options.baseURI || uri;
  options = merge(Object.create(BridgeClient.DEFAULTS), options);
  assert.ok(utils.validateLogger(options.logger), 'Invalid logger supplied');

<<<<<<< HEAD
=======
  return this._configureBlacklist(options);
};

/**
 * Setup the store for our blacklist
 * @private
 */
BridgeClient.prototype._configureBlacklist = function(options) {
>>>>>>> be525132
  // If we were not given a store, STORJ_TEMP or os.tmpdir. This is
  // intentionally left out of BridgeClient.DEFAULTS since utils.tmpdir()
  // accesses the filesystem, breaking storj-lib's compatibility with browsers
  if(options.store === undefined) {
    if(options.blacklistFolder === undefined) {
      options.blacklistFolder = utils.tmpdir();
    }
    options.store = new FsBlobStore(options.blacklistFolder);
  }

  // Only test for the parts of abstract-blob-store that we need
  assert.ok(typeof options.store.createWriteStream === 'function',
    'Supplied store must implement abstract-blob-store');

  assert.ok(typeof options.store.createReadStream === 'function',
    'Supplied store must implement abstract-blob-store');

  return options;
};

/**
 * Get the remote Storj Bridge API documentation and version as JSON
 * @param {Function} callback
 */
BridgeClient.prototype.getInfo = function(callback) {
  return this._request('GET', '/', {}, callback);
};

/**
 * Fetches the list of known contacts filtered according to the options
 * @param {Object} options
 * @param {Number} options.page - The page number of the contact list to fetch
 * @param {Boolean} options.connected - Filter results by connection status
 * @param {Function} callback
 */
BridgeClient.prototype.getContactList = function(options, callback) {
  return this._request('GET', '/contacts', options, callback);
};

/**
 * Get the contact information for the given nodeID
 * @param {String} nodeId - The nodeID of the contact
 * @param {Function} callback
 */
BridgeClient.prototype.getContactByNodeId = function(nodeId, callback) {
  return this._request('GET', '/contacts/' + nodeId, {}, callback);
};

/**
 * Registers a user account
 * @param {Object} options
 * @param {String} options.email - Email address for verification email
 * @param {String} options.password - Password to register (auto hashed)
 * @param {String} options.redirect - URL to redirect to after verification
 * @param {String} options.pubkey - Optional ECDSA public key to register
 * @param {Function} callback
 */
BridgeClient.prototype.createUser = function(options, callback) {
  return this._request('POST', '/users', {
    email: options.email,
    password: utils.sha256(options.password, 'utf8'),
    redirect: options.redirect,
    pubkey: options.pubkey
  }, callback);
};

/**
 * Deactivates a user account
 * @param {Object} options
 * @param {String} options.email - Email address of user to deactivate
 * @param {String} options.redirect - URL to redirect after verification
 * @param {Function} callback
 */
BridgeClient.prototype.destroyUser = function(options, callback) {
  return this._request('DELETE', '/users/' + options.email, {
    redirect: options.redirect
  }, callback);
};

/**
 * Requests a password reset
 * @param {Object} options
 * @param {String} options.email - Email address of user to reset password
 * @param {String} options.password - The cleartext password to reset to
 * @param {String} options.redirect - URL to redirect adter confirmation
 * @param {Function} callback
 */
BridgeClient.prototype.resetPassword = function(options, callback) {
  return this._request('PATCH', '/users/' + options.email, {
    password: utils.sha256(options.password, 'utf8'),
    redirect: options.redirect
  }, callback);
};

/**
 * Returns list of associated public keys
 * @param {Function} callback
 */
BridgeClient.prototype.getPublicKeys = function(callback) {
  return this._request('GET', '/keys', {}, callback);
};

/**
 * Registers a public key for the caller
 * @param {String} pubkey - Hex encoded ECDSA (secp256k1) public key
 * @param {Function} callback
 */
BridgeClient.prototype.addPublicKey = function(pubkey, callback) {
  return this._request('POST', '/keys', { key: pubkey }, callback);
};

/**
 * Disassociates the public key from the caller
 * @param {String} pubkey - Hex encoded ECDSA (secp256k1) public key
 * @param {Function} callback
 */
BridgeClient.prototype.destroyPublicKey = function(pubkey, callback) {
  return this._request('DELETE', '/keys/' + pubkey, {}, callback);
};

/**
 * Lists the caller's file buckets
 * @param {Function} callback
 */
BridgeClient.prototype.getBuckets = function(callback) {
  return this._request('GET', '/buckets', {}, callback);
};

/**
 * Returns the bucket information by ID
 * @param {String} id - Unique bucket ID
 * @param {Function} callback
 */
BridgeClient.prototype.getBucketById = function(id, callback) {
  return this._request('GET', '/buckets/' + id, {}, callback);
};

/**
 * Creates a new file bucket
 * @param {Object} data - Bucket parameters for creation
 * @param {Function} callback
 */
BridgeClient.prototype.createBucket = function(data, callback) {
  return this._request('POST', '/buckets', data, callback);
};

/**
 * Removes the bucket
 * @param {String} id - Unique bucket ID
 * @param {Function} callback
 */
BridgeClient.prototype.destroyBucketById = function(id, callback) {
  return this._request('DELETE', '/buckets/' + id, {}, callback);
};

/**
 * Updates the bucket
 * @param {String} id - Unique bucket ID
 * @param {Object} updates - Bucket update parameters
 * @param {Function} callback
 */
BridgeClient.prototype.updateBucketById = function(id, updates, callback) {
  return this._request('PATCH', '/buckets/' + id, updates, callback);
};

/**
 * Lists the files stored in a bucket
 * @param {String} id - Unique bucket ID
 * @param {Function} callback
 */
BridgeClient.prototype.listFilesInBucket = function(id, callback) {
  return this._request('GET', '/buckets/' + id + '/files', {}, callback);
};

/**
 * Create bucket token
 * @param {String} id - Unique bucket ID
 * @param {String} operation - PUSH or PULL (file operation)
 * @param {Function} callback
 */
BridgeClient.prototype.createToken = function(id, operation, callback) {
  return this._request('POST', '/buckets/' + id + '/tokens', {
    operation: operation
  }, callback);
};

/**
 * Removes a file from a bucket
 * @param {String} id - Unique bucket ID
 * @param {String} file - ID of the file to remove from bucket
 * @param {Function} callback
 */
BridgeClient.prototype.removeFileFromBucket = function(id, file, callback) {
  return this._request(
    'DELETE',
    '/buckets/' + id + '/files/' + file,
    {},
    callback
  );
};

/**
 * Creates a file staging frame
 * @param {Function} callback
 */
BridgeClient.prototype.createFileStagingFrame = function(callback) {
  return this._request('POST', '/frames', {}, callback);
};

/**
 * List all of the file staging frames
 * @param {Function} callback
 */
BridgeClient.prototype.getFileStagingFrames = function(callback) {
  return this._request('GET', '/frames', {}, callback);
};

/**
 * Get info about a file (bucket, mimetype, filename, frame, size, id)
 * @param {String} bucket - bucket id
 * @param {String} file - file id
 * @param {Function} callback
 */
BridgeClient.prototype.getFileInfo = function(bucket, file, callback) {
  var path = '/buckets/' + bucket + '/files/' + file + '/info';
  return this._request('GET', path, {}, callback);
};

/**
 * Gets the frame by it's ID
 * @param {String} bucket - Unique bucket ID
  * @param {String} file - Unique file ID
 * @param {Function} callback
 */
BridgeClient.prototype.getFrameFromFile = function(bucket, file, callback) {
  var self = this;

  self.getFileInfo(bucket, file, function(err, file) {
    if (err) {
      return callback(err);
    }

    function _extractFrame(err, frame) {
      if (err) {
        return callback(err);
      }

      callback(null, frame);
    }

    return self.getFileStagingFrameById(file.frame, _extractFrame);
  });
};

/**
 * Fetch an existing file staging frame by it's ID
 * @param {String} id - Unique frame ID
 * @param {Function} callback
 */
BridgeClient.prototype.getFileStagingFrameById = function(id, callback) {
  return this._request('GET', '/frames/' + id, {}, callback);
};

/**
 * Destroy an existing file staging frame
 * @param {String} id - Unique frame ID
 * @param {Function} callback
 */
BridgeClient.prototype.destroyFileStagingFrameById = function(id, callback) {
  return this._request('DELETE', '/frames/' + id, {}, callback);
};

/**
 * Adds the given shard metadata to the file staging frame
 * @param {String} id - Unique frame ID
 * @param {Object} shard - The shard metadata
 * @param {Object} options
 * @param {Number} options.retry - Retry the request this many times if failed
 * @param {Function} callback
 */
BridgeClient.prototype.addShardToFileStagingFrame = function(f, s, opt, cb) {
  var self = this;
  var retries = 0;
  var pendingReq = null;

  if (typeof arguments[2] === 'function') {
    cb = opt;
    opt = { retry: 24 };
  }

  function _addShard() {
    self._logger.info(
      'Querying bridge for contract for %s (retry: %s)',
      s.hash,
      retries
    );

    pendingReq = self._request('PUT', '/frames/' + f, s, function(err, result) {
      if (err) {
        if (opt.retry > retries) {
          retries++;
          return _addShard();
        }

        return cb(err);
      }

      cb(null, result);
    });
  }

  _addShard();

  return {
    cancel: function() {
      opt.retry = 0;
      pendingReq.abort();
    }
  };
};

/**
 * Instructs the bridge to find N mirroring farmers for redundancy
 * @param {String} id - Unique bucket ID
 * @param {String} token - Token from {@link BridgeClient#createToken}
 * @param {String} file - Path to file to store
 * @param {Number} concurrency - Upload concurrency
 * @param {Function} callback
 */
BridgeClient.prototype.replicateFileFromBucket = function(id, file, n, cb) {
  if (typeof n === 'function') {
    cb = n;
    n = undefined;
  }

  return this._request('POST', '/buckets/' + id + '/mirrors', {
    file: file,
    redundancy: n
  }, cb);
};

/**
 * Returns the established and available mirrors for a given file
 * @param {String} id - Unique bucket ID
 * @param {String} file - Unique file ID
 * @param {Function} callback
 */
BridgeClient.prototype.listMirrorsForFile = function(id, file, cb) {
  return this._request(
    'GET',
    '/buckets/' + id + '/files/' + file + '/mirrors',
    {},
    cb
  );
};

/**
 * Stores a file in the bucket
 * @param {String} id - Unique bucket ID
 * @param {String} token - Token from {@link BridgeClient#createToken}
 * @param {String} file - Path to file to store
 * @param {Function} callback
 */
BridgeClient.prototype.storeFileInBucket = function(id, token, file, cb) {
  var self = this;
  var fileSize = 0;
  var fileName = crypto.randomBytes(6).toString('hex');

  if (typeof file === 'string') {
    fileSize = fs.statSync(file).size;
    return self._startDemuxing(fileSize, fileName, id, token, cb);
  } else if (file instanceof Readable) {
    var ws = self._store.createWriteStream(fileName);
    file.on('data', function (data) {
      fileSize += data.length;
      ws.write(data);
    });
    file.on('error', function(err) {
      return cb(err);
    });
    file.on('done', function() {
      ws.end();
      self._startDemuxing(fileSize, fileName, id, token, cb);
    });
  } else {
    return cb(new Error(`File has unexpected type: ${typeof file}`));
  }
};

BridgeClient.prototype._startDemuxing = function (fileSize, fileName, id, token, cb) {
  var self = this;
  if (fileSize <= 0) {
    return cb(new Error(fileSize +' bytes is not a supported file size.'));
  }

  var shardSize = FileDemuxer.getOptimalShardSize(
    {
      fileSize: fileSize,
      shardConcurrency: this._transferConcurrency
    }
  );

  var rs = self._store.createReadStream(fileName);

  var uploadState = new UploadState({
    id: id,
    file: rs,
    onComplete: cb,
    worker: this._shardUploadWorker.bind(this),
    numShards: Math.ceil(fileSize / shardSize),
    concurrency: this._transferConcurrency
  });

  function _createFileStagingFrame() {
    self._logger.info('Creating file staging frame');
    self.createFileStagingFrame(function(err, frame) {
      if (err) {
        self._logger.error(err.message);
        return cb(err);
      }

      var demuxer = new FileDemuxer(rs, { shardSize: shardSize });

      demuxer.on('shard', function(shardStream, index) {
        self._handleShardStream(shardStream, index, frame, uploadState, fileName);
      }).on('error', cb);
    });
  }

  return _createFileStagingFrame();
}


/**
 * BridgeClient.prototype._shardUploadWorker - description
 *
 * @param  {type} task description
 * @param  {type} done description
 * @return {type}      description
 */
BridgeClient.prototype._shardUploadWorker = function(task, done) {
  var self = this;

  self._logger.info(
    'Trying to upload shard %s index %s',
    task.meta.tmpName,
    task.meta.index
  );
  task.state.cleanQueue.push(task.meta.tmpName);

  task.shard.on('data', function(data) {
    task.meta.size += data.length;
    task.meta.hasher.update(data);
    task.meta.stream.write(data);
  }).resume();

  task.shard.on('end', task.meta.stream.end.bind(task.meta.stream));

  task.meta.stream.on('finish', function() {
    task.meta.hash = task.meta.hasher.digest();
    self._handleShardTmpFileFinish(task.state, task.meta, done);
  });
};

/**
 * Handles a demuxed shard and writes it to tmp and updates the state
 * @private
 * @param {stream.Readable} shard - Shard stream
 * @param {Number} i  - Index of the demuxed shard
 * @param {Object} frame - Frame object returned from bridge
 * @param {UploadState} state - The upload state machine
 */
<<<<<<< HEAD
BridgeClient.prototype._handleShardStream = function(shard, i, frame, state, name) {
  var meta = {
    frame: frame,
    stream: new Duplex(),
    tmpName: name,
    size: 0,
    index: i,
    hasher: crypto.createHash('sha256'),
    hash: null,
    excludeFarmers: this._blacklist.toObject(),
    transferRetries: 0
  };
  // var tmpFile = fs.createWriteStream(meta.tmpName);
  var passthrough = new stream.PassThrough();

  passthrough.pause();
  state.queue.push({
    state: state,
    stream: meta.stream,
    meta: meta,
    shard: shard.pipe(passthrough)
=======
BridgeClient.prototype._handleShardStream = function(shard, i, frame, state) {
  this._blacklist.toObject(function(e, blacklist) {
    var tmpdir = utils.tmpdir();
    var meta = {
      frame: frame,
      tmpName: path.join(tmpdir, crypto.randomBytes(6).toString('hex')),
      size: 0,
      index: i,
      hasher: crypto.createHash('sha256'),
      hash: null,
      excludeFarmers: blacklist,
      transferRetries: 0
    };
    var tmpFile = fs.createWriteStream(meta.tmpName);
    var passthrough = new stream.PassThrough();

    passthrough.pause();
    state.queue.push({
      state: state,
      tmpFile: tmpFile,
      meta: meta,
      shard: shard.pipe(passthrough)
    });
>>>>>>> be525132
  });
};

/**
 * Generate audits for shard and add to frame
 * @private
 * @param {UploadState} state - The shard upload state machine
 * @param {Object} meta - Shard metadata reference
 * @param {Function} done - To be called on task complete
 */
BridgeClient.prototype._handleShardTmpFileFinish = function(state, meta, done) {
  var self = this;
  var hash = utils.rmd160(meta.hash);
  var auditGenerator = new AuditStream(3);
  var ws = meta.stream;

  self._logger.info('Hash for this shard is: %s', hash);

  function _handleError(err) {
    self._logger.warn('Failed to upload shard...');
    state.cleanup();
    return state.callback(err);
  }

  function _teardownAuditListeners() {
    auditGenerator.removeAllListeners();
  }

  ws.on('error', _handleError);
  state.on('killed', _teardownAuditListeners);

  function _getContract(blacklist, done) {
    if (state.killed) {
      return done();
    }

    if (!meta.challenges && !meta.tree) {
      meta.challenges = auditGenerator.getPrivateRecord().challenges;
      meta.tree = auditGenerator.getPublicRecord();

      self._logger.info('Audit generation for shard done.');
    }

    self._logger.info('Waiting on a storage offer from the network...');

    var addShardToFrame = self.addShardToFileStagingFrame(meta.frame.id, {
      hash: hash,
      size: meta.size,
      index: meta.index,
      challenges: meta.challenges,
      tree: meta.tree,
      exclude: blacklist,
    }, function(err, pointer) {
      if (state.killed) {
        return done();
      }

      if (err) {
        return _handleError(err);
      }

      self._startTransfer(pointer, state, meta, done);
    });

    state.removeListener('killed', _teardownAuditListeners);
    state.on('killed', addShardToFrame.cancel);
  }

<<<<<<< HEAD
  if (meta.challenges && meta.tree) {
    _getContract();
  } else {
    ws.pipe(auditGenerator).on('finish', _getContract);
  }
=======
  self._blacklist.toObject(function(e, blacklist) {
    if (meta.challenges && meta.tree) {
        _getContract(blacklist, done);
    } else {
      shardFile.pipe(auditGenerator).on('finish', _getContract, blacklist, done);
    }
  });
>>>>>>> be525132
};

/**
 * Starts a retryable shard transfer operation
 * @private
 * @param {Object} pointer - Pointer object returned from bridge
 * @param {UploadState} state - Upload state machine
 * @param {Object} meta - Shard metadata reference
 * @param {Function} done - Task complete callback
 */
BridgeClient.prototype._startTransfer = function(pointer, state, meta, done) {
  var self = this;
  var transferStatus = self._transferShard(
    new EventEmitter(),
    meta.tmpName,
    pointer,
    state
  );

  if (!meta.exchangeReport) {
    meta.exchangeReport = new ExchangeReport({
      reporterId: this._getReporterId(),
      clientId: this._getReporterId(),
      farmerId: pointer.farmer.nodeID
    });

    meta.exchangeReport.begin(pointer.hash);
  }

  state.on('killed', function() {
    transferStatus.removeAllListeners();
  });
  self._logger.info('Contract negotiated with: %j', pointer.farmer);

  transferStatus.on('retry', function() {
    if (meta.transferRetries < self._options.transferRetries) {
      meta.transferRetries++;
      self._logger.info('Retrying shard transfer, pointer: %j', pointer);
      setTimeout(function() {
        self._transferShard(transferStatus, meta.tmpName, pointer, state);
      }, self._options.retryThrottle);
    } else {
      self._logger.info(
        'Shard transfer failed %s times, getting another contract...',
        meta.transferRetries
      );
      transferStatus.removeAllListeners();
      meta.exchangeReport.end(ExchangeReport.FAILURE, 'TRANSFER_FAILED');
      self.createExchangeReport(meta.exchangeReport);
      meta.exchangeReport = null;
      meta.transferRetries = 0;
      self._blacklist.push(pointer.farmer.nodeID, function() {
        self._handleShardTmpFileFinish(state, meta, done);
      });
    }
  });

  transferStatus.removeAllListeners('finish');
  transferStatus.once('finish', function() {
    self._shardTransferComplete(state, meta.frame, done);
    meta.exchangeReport.end(ExchangeReport.SUCCESS, 'SHARD_UPLOADED');
    self._logger.info('sending exchange report');
    self.createExchangeReport(meta.exchangeReport);
  });
};

/**
 * Finalizes shard transfer and if all complete adds entry to bucket
 * @private
 * @param {UploadState} state - Shard upload state machine
 * @param {Object} frame - Frame object returned from bridge
 * @param {Function} done - Task completion callback
 */
BridgeClient.prototype._shardTransferComplete = function(state, frame, done) {
  var self = this;
  var retry = 0;

  state.completed++;
  this._logger.info(
    'Shard transfer completed! %s remaining...',
    state.numShards - state.completed
  );

  if (state.completed !== state.numShards) {
    return done();
  }

  // NB: use the original filename if called from cli
  var origFileName = path.basename(state.file).split('.crypt')[0];

  state.cleanup();

  function _shardTransferComplete() {
    self._logger.info('Transfer finished, creating entry.. (retry: %s)', retry);

    self._request('POST', '/buckets/' + state.bucketId + '/files', {
      frame: frame.id,
      mimetype: mime.lookup(origFileName),
      filename: origFileName
    }, function(err, file) {
      if (err) {

        if (retry < 6) {
          retry++;
          return _shardTransferComplete();
        }

        self._logger.error(err.message);
      }

      state.callback(err, file);
      return done();
    });
  }

  return _shardTransferComplete();
};

/**
 * Transfers a shard to a specified farmer
 * @private
 * @param {events.EventEmitter} emitter - For getting status events
 * @param {String} tmpName - Path to shard file
 * @param {Object} pointer - Farmer Contact information
 * @param {UploadState} state - The upload state machine
 */
BridgeClient.prototype._transferShard = function(evt, name, pointer, state) {
  var self = this;
  var shardFile = fs.createReadStream(name);
  var uploader = utils.createShardUploader(
    new Contact(pointer.farmer),
    pointer.hash,
    pointer.token
  );

  function _handleUploadError(err) {
    self._logger.warn('Failed to transfer shard, reason: %s', err.message);
    uploader.removeAllListeners();
    evt.emit('retry', name, pointer);
  }

  function _handleStateKilled() {
    shardFile.unpipe(uploader);
    uploader.end();
    evt.emit('finish');
    evt.removeAllListeners('finish');
  }

  function _handleResponse(res) {
    /* istanbul ignore if */
    if (res.statusCode === 200) {
      return;
    }

    let body = '';

    res.on('data', (data) => body += data.toString());
    res.on('end', () => {
      let errMessage = '';

      try {
        errMessage = JSON.parse(body).result;
      } catch (err) {
        errMessage = '¯\_(ツ)_/¯';
      }

      uploader.emit('error', new Error(errMessage));
    });
  }

  state.on('killed', _handleStateKilled);
  state.uploaders.push(uploader);
  uploader.on('response', _handleResponse);
  uploader.on('error', (err) => _handleUploadError(err));
  shardFile.pipe(uploader).on('finish', function() {
    state.removeListener('killed', _handleStateKilled);
    evt.emit('finish');
    evt.removeAllListeners('finish');
  });

  return evt;
};

/**
 * Retrieves a series of file pointers from the bucket
 * @param {Object} options
 * @param {String} options.bucket - Unique bucket ID
 * @param {String} options.token - Token from {@link BridgeClient#createToken}
 * @param {String} options.file - The unique file pointer ID
 * @param {Number} options.skip - The starting index of pointers to resolve
 * @param {Number} options.limit - The number of pointers to resolve
 * @param {Function} callback
 */
BridgeClient.prototype.getFilePointers = function(options, cb) {
  var self = this;

  function _request(done) {
    request({
      method: 'GET',
      baseUrl: self._options.baseURI,
      uri: '/buckets/' + options.bucket + '/files/' + options.file,
      timeout: self._options.requestTimeout,
      headers: {
        'x-token': options.token
      },
      qs: {
        skip: options.skip,
        limit: options.limit,
        exclude: Array.isArray(options.exclude) ? options.exclude.join() : null
      },
      json: true
    }, function(err, res, body) {
      self._logger.debug('Response Body: %s', JSON.stringify(body));

      if (err) {
        return done(err);
      }

      if (res.statusCode !== 200 && res.statusCode !== 304) {
        return done(new Error(body.error || body));
      }

      done(null, body);
    });
  }

  async.retry({
    times: 3,
    interval: self._options.retryThrottle,
    errorFilter: (e) => {
      const shouldRetry = ['ETIMEDOUT'].includes(e.message);
      self._logger.warn('Request failed, reason: %s - retrying (%s)...',
                        e.message, shouldRetry);
      return shouldRetry;
    }
  }, _request, cb);
};

/**
 * Create a readable stream from the supplied file pointer
 * @private
 * @param {Object} pointer
 */
BridgeClient.prototype._createInputFromPointer = function(pointer) {
  return utils.createShardDownloader(
    new Contact(pointer.farmer),
    pointer.hash,
    pointer.token
  );
};

/**
 * Open a series of shard transfers based on the returned value of
 * {@link BridgeClient#getFilePointers} to resolve all the shards and
 * reassemble them together as a binary stream
 * @param {Array} pointers - Result of {@link BridgeClient#getFilePointers}
 * @param {Object} [muxerOptions] - Optional overrides for the file muxer
 * @param {Function} callback
 */
BridgeClient.prototype.resolveFileFromPointers = function(pointers, mOpts, cb) {
  const self = this;

  if (typeof mOpts === 'function') {
    cb = mOpts;
    mOpts = {};
  }

  const muxer = new FileMuxer({
    shards: mOpts.shards || pointers.length,
    length: mOpts.length || pointers.reduce(function(a, b) {
      return { size: a.size + b.size };
    }, { size: 0 }).size
  });

  function _addInputToMultiplexer(pointer, onInputAdded) {
    const inputStream = self._createInputFromPointer(pointer);
    const exchangeReport = new ExchangeReport({
      reporterId: self._getReporterId(),
      clientId: self._getReporterId(),
      farmerId: pointer.farmer.nodeID
    });

    inputStream.on('error', muxer.emit.bind(muxer, 'error'));
    muxer._shards++;
    muxer.addInputSource(
      inputStream,
      pointer.hash,
      exchangeReport,
      self
    );
    onInputAdded();
  }

  const queue = async.queue(_addInputToMultiplexer, 1);

  function _addPointerToInputQueue(done) {
    queue.push(pointers.shift(), done);
  }

  async.times(
    pointers.length,
    function addInputSource(n, next) {
      _addPointerToInputQueue(next);
    },
    function onInputsAdded() {
      cb(null, muxer, queue);
    }
  );
};

/**
 * Create a readable stream from the given bucket and file id
 * @param {String} bucket - The unique bucket ID
 * @param {String} file - The unique file ID
 * @param {Object} [options]
 * @param {Array} [options.exlude] - Exclude these nodeID's from pointers
 * @param {Function} callback - Receives (err, stream)
 */
BridgeClient.prototype.createFileStream = function(bucket, file, opt, cb) {
  var self = this;
  var skip = -6;
  var limit = 6;
  var resolved = false;
  var bytesExpected = 0;

  if (typeof opt === 'function') {
    cb = opt;
    opt = {};
  }

  function _getFileMetadata(done) {
    self.getFileInfo(bucket, file, function(err, fileInfo) {
      if (err) {
        return done(err);
      }

      bytesExpected = fileInfo.size;
      done();
    });
  }

  function _getPullToken(done) {
    self._logger.info('Creating retrieval token...');
    self.createToken(bucket, 'PULL', function(err, token) {
      if (err) {
        return done(err);
      }
      opt.encryptionKey = token.encryptionKey;
      done(null, token.token);
    });
  }

  function _getPointerSlice(token, done) {
    self._logger.info('Resolving %s file pointers...', limit);
    self.getFilePointers({
      bucket: bucket,
      token: token,
      file: file,
      skip: skip + limit,
      limit: limit,
      exclude: opt.exclude
    }, function(err, pointers) {
      if (err) {
        return done(err);
      }

      skip += limit;
      done(null, pointers);
    });
  }

  function _createStreamAndQueue(pointers, done) {
    self.resolveFileFromPointers(pointers, {
      length: bytesExpected
    }, function(err, stream, queue) {
      if (err) {
        return done(err);
      }

      done(null, stream, queue);
    });
  }

  function _resolveNextSlice(queue, done) {
    _getPullToken(function(err, token) {
      if (err) {
        return done(err);
      }

      _getPointerSlice(token, function(err, pointers) {
        if (err) {
          return done(err);
        }

        if (pointers.length === 0) {
          resolved = true;
          return done();
        }

        self._logger.info(
          'Downloading file slice from %s channels.',
          pointers.length
        );
        async.eachSeries(pointers, queue.push.bind(queue), done);
      });
    });
  }

  async.waterfall([
    _getFileMetadata,
    _getPullToken,
    _getPointerSlice,
    _createStreamAndQueue
  ], function(err, stream, queue) {
    if (err) {
      return cb(err);
    }

    stream.encryptionKey = opt.encryptionKey;
    cb(null, stream); // NB: Provide the stream as soon as it is ready
    async.until(function _pointersAreExhausted() {
      return resolved;
    }, _resolveNextSlice.bind(null, queue), function(err) {
      if (err) {
        stream.emit('error', err);
      }
    });
  });
};

/**
 * Create a stream for a given slice of a file
 * @param {Object} options
 * @param {String} options.bucket - The bucket ID
 * @param {String} options.file - The file ID
 * @param {Number} options.start - The byte position to start slice
 * @param {Number} options.end - The byte position to end slice
 */
BridgeClient.prototype.createFileSliceStream = function(options, callback) {
  var self = this;

  self.getFrameFromFile(options.bucket, options.file, function(err, frame) {
    if (err) {
      return callback(err);
    }

    var sliceOpts = self._getSliceParams(frame, options.start, options.end);

    self.createToken(options.bucket, 'PULL', function(err, token) {
      if (err) {
        return callback(err);
      }

      self.getFilePointers({
        bucket: options.bucket,
        token: token.token,
        file: options.file,
        skip: sliceOpts.skip,
        limit: sliceOpts.limit
      }, function(err, pointers) {
        if (err) {
          return callback(err);
        }

        self.resolveFileFromPointers(pointers, function(err, stream) {
          if (err) {
            return callback(err);
          }

          callback(null, stream.pipe(utils.createStreamTrimmer(
            sliceOpts.trimFront,
            options.end - options.start
          )));
        });
      });
    });
  });
};

/**
 * Sends an exchange report
 * @param {ExchangeReport} exchangeReport - The result of a transfer operation
 */
BridgeClient.prototype.createExchangeReport = function(report) {
  assert(report instanceof ExchangeReport, 'Invalid exchangeReport');
  this._request('POST', '/reports/exchanges', report.toObject(), utils.noop);
};

/**
 * Sends a request to the storj bridge
 * @private
 * @param {String} method - HTTP verb
 * @param {String} path - Endpoint path
 * @param {Object} params - Request parameters
 * @param {Function} callback - Return the raw response stream?
 */
BridgeClient.prototype._request = function(method, path, params, callback) {
  var self = this;
  var currentRequest = null;

  function _request(done) {
    var opts = {
      baseUrl: self._options.baseURI,
      uri: path,
      method: method,
      timeout: self._options.requestTimeout
    };

    params.__nonce = uuid.v4();

    if (['GET', 'DELETE'].indexOf(method) !== -1) {
      opts.qs = params;
      opts.json = true;
    } else {
      opts.json = params;
    }

    self._authenticate(opts);
    self._logger.debug('Request Options: %s', JSON.stringify(opts));

    currentRequest = request(opts, function(err, res, body) {
      self._logger.debug('Response Body: %s', JSON.stringify(body));

      if (err) {
        return done(err);
      }

      if (res.statusCode >= 400) {
        return done(new Error(body.error || body));
      }

      done(null, body);
    });
  }

  async.retry({
    times: 3,
    interval: self._options.retryThrottle,
    errorFilter: (e) => {
      const shouldRetry = ['ETIMEDOUT', 'ESOCKETTIMEDOUT'].includes(e.message);
      self._logger.warn('Request failed, reason: %s - retrying(%s)...',
                        e.message, shouldRetry);
      return shouldRetry;
    }
  }, _request, callback);

  return {
    abort: () => currentRequest.abort()
  };
};

/**
 * Returns a "reporter id"
 * @private
 */
BridgeClient.prototype._getReporterId = function() {
  if (this._options.keyPair) {
    return this._options.keyPair.getPublicKey();
  } else if (this._options.basicAuth) {
    return this._options.basicAuth.email;
  } else {
    return 'anonymous';
  }
};

/**
 * Adds authentication headers to request object
 * @private
 * @param {Object} opts - Options parameter passed to request
 * @return {Object}
 */
BridgeClient.prototype._authenticate = function(opts) {
  var self = this;

  if (this._options.keyPair) {
    var payload = ['GET', 'DELETE'].indexOf(opts.method) !== -1 ?
                  querystring.stringify(opts.qs) :
                  JSON.stringify(opts.json);
    var contract = [opts.method, opts.uri, payload].join('\n');

    self._logger.debug(
      'Parameter for ECDSA signature: %s\\n%s\\n%s',
      opts.method,
      opts.uri,
      payload
    );

    opts.headers = opts.headers || {};
    opts.headers['x-pubkey'] = this._options.keyPair.getPublicKey();
    opts.headers['x-signature'] = this._options.keyPair.sign(contract, {
      compact: false
    });
  } else if (this._options.basicAuth) {
    opts.auth = {
      user: this._options.basicAuth.email,
      pass: utils.sha256(this._options.basicAuth.password, 'utf8')
    };
  }

  return opts;
};

/**
 * Returns the skip/limit params for downloading a file slice
 * @private
 * @param {Object} frame - The frame object from the bridge
 * @param {Number} bytesStart - The starting byte for slice
 * @param {Number} bytesEnd - The ending byte for slice
 */
BridgeClient.prototype._getSliceParams = function(frame, bytesStart, bytesEnd) {
  var skip = 0;
  var limit = 0;
  var count = 0;
  var trimFront = 0;
  var trimBack = 0;
  var trimFrontSet = false;
  var trimBackSet = false;

  frame.shards.forEach(function(shard) {
    count += shard.size;

    if (bytesStart > count) {
      skip++;
    } else if (!trimFrontSet) {
      trimFront = count - bytesStart;
      trimFrontSet = true;
    }

    if (bytesEnd > count) {
      limit++;
    } else if (!trimBackSet){
      trimBack = count - bytesEnd;
      trimBackSet = true;
    }
  });

  return {
    skip: skip,
    limit: limit,
    trimFront: trimFront,
    trimBack: trimBack
  };
};

module.exports = BridgeClient;<|MERGE_RESOLUTION|>--- conflicted
+++ resolved
@@ -83,8 +83,6 @@
   options = merge(Object.create(BridgeClient.DEFAULTS), options);
   assert.ok(utils.validateLogger(options.logger), 'Invalid logger supplied');
 
-<<<<<<< HEAD
-=======
   return this._configureBlacklist(options);
 };
 
@@ -93,7 +91,6 @@
  * @private
  */
 BridgeClient.prototype._configureBlacklist = function(options) {
->>>>>>> be525132
   // If we were not given a store, STORJ_TEMP or os.tmpdir. This is
   // intentionally left out of BridgeClient.DEFAULTS since utils.tmpdir()
   // accesses the filesystem, breaking storj-lib's compatibility with browsers
@@ -566,7 +563,6 @@
  * @param {Object} frame - Frame object returned from bridge
  * @param {UploadState} state - The upload state machine
  */
-<<<<<<< HEAD
 BridgeClient.prototype._handleShardStream = function(shard, i, frame, state, name) {
   var meta = {
     frame: frame,
@@ -579,7 +575,7 @@
     excludeFarmers: this._blacklist.toObject(),
     transferRetries: 0
   };
-  // var tmpFile = fs.createWriteStream(meta.tmpName);
+
   var passthrough = new stream.PassThrough();
 
   passthrough.pause();
@@ -588,31 +584,6 @@
     stream: meta.stream,
     meta: meta,
     shard: shard.pipe(passthrough)
-=======
-BridgeClient.prototype._handleShardStream = function(shard, i, frame, state) {
-  this._blacklist.toObject(function(e, blacklist) {
-    var tmpdir = utils.tmpdir();
-    var meta = {
-      frame: frame,
-      tmpName: path.join(tmpdir, crypto.randomBytes(6).toString('hex')),
-      size: 0,
-      index: i,
-      hasher: crypto.createHash('sha256'),
-      hash: null,
-      excludeFarmers: blacklist,
-      transferRetries: 0
-    };
-    var tmpFile = fs.createWriteStream(meta.tmpName);
-    var passthrough = new stream.PassThrough();
-
-    passthrough.pause();
-    state.queue.push({
-      state: state,
-      tmpFile: tmpFile,
-      meta: meta,
-      shard: shard.pipe(passthrough)
-    });
->>>>>>> be525132
   });
 };
 
@@ -644,7 +615,7 @@
   ws.on('error', _handleError);
   state.on('killed', _teardownAuditListeners);
 
-  function _getContract(blacklist, done) {
+  function _getContract(blacklist) {
     if (state.killed) {
       return done();
     }
@@ -681,21 +652,13 @@
     state.on('killed', addShardToFrame.cancel);
   }
 
-<<<<<<< HEAD
-  if (meta.challenges && meta.tree) {
-    _getContract();
-  } else {
-    ws.pipe(auditGenerator).on('finish', _getContract);
-  }
-=======
   self._blacklist.toObject(function(e, blacklist) {
     if (meta.challenges && meta.tree) {
-        _getContract(blacklist, done);
+        _getContract(blacklist);
     } else {
-      shardFile.pipe(auditGenerator).on('finish', _getContract, blacklist, done);
+      shardFile.pipe(auditGenerator).on('finish', _getContract, blacklist);
     }
   });
->>>>>>> be525132
 };
 
 /**
